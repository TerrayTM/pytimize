--- conflicted
+++ resolved
@@ -1,1352 +1,1344 @@
-import sys
-import numpy as np
-
-sys.path.append("./enums")
-
-from objective import Objective
-from step_descriptor import render_descriptor
-from math import isclose, inf
-from functools import reduce
-
-# To do: for make independent rows, check for sef at end
-class LinearProgram:
-    def __init__(self, A, b, c, z, objective=Objective.max, inequalities=None, free_variables=None):
-        """
-        Constructs a linear programming model of the form [objective]{cx + z : Ax [inequalities] b, variables >= 0},
-        where objective denotes whether this is a maximization or minimization problem, inequalities is a list of 
-        operators between Ax and b, and variables are entries of x that are not free.
-
-        Parameters
-        ----------
-        A : 2D array-like of int, float
-            The coefficient matrix of the model. 
-
-        b : array-like of int, float
-            The constraint values of the model.
-
-        c : array-like of int, float
-            The coefficient vector of the objective function.
-
-        z : int, float
-            The constant of the objective function.
-
-        objective : Objective, optional (default=Objective.max)
-            The objective of the linear programming model.
-
-        inequalities : array-like of str ["=", ">=", "<="], optional (default=None)
-            The operator type between Ax and b. Each index of the array-like corresponds to the same index of the 
-            constraint row. If input is "None", the constraint becomes Ax = b.
-
-        free_variables : array-like of int, optional (default=None)
-            The variables that are not bounded to be nonnegative. Use math indexing to represent the free ones.
-
-        """
-        A = self.__to_ndarray(A)
-        b = self.__to_ndarray(b)
-        c = self.__to_ndarray(c)
-
-        if not A.ndim == 2:
-            raise ValueError()
-        
-        if not self.__is_vector_of_size(b, A.shape[0]) or not self.__is_vector_of_size(c, A.shape[1]):
-            raise ValueError()
-
-        inequality_indices = {}
-        sef_condition = True
-
-        if not inequalities is None:
-            inequalities = self.__array_like_to_list(inequalities)
-
-            if not len(inequalities) == b.shape[0]:
-                raise ValueError()
-
-            for i in range(len(inequalities)):
-                inequality = inequalities[i]
-
-                if inequality == ">=" or inequality == "<=":
-                    inequality_indices[i] = inequality
-
-                    sef_condition = False
-                elif not inequality == "=":
-                    raise ValueError()
-            
-        if not type(z) in [int, float]:
-            raise ValueError()
-
-        if not isinstance(objective, Objective):
-            raise ValueError()
-
-        if not free_variables is None:
-            free_variables = self.__array_like_to_list(free_variables)
-
-            if len(free_variables) > c.shape[0]:
-                raise ValueError()
-
-        free_variables = self.__convert_indices(free_variables or [], 0, c.shape[0])
-        free_variables.sort()
-
-        self._A = A
-        self._b = b
-        self._c = c
-        self._z = z
-        self._steps = []
-        self._objective = objective
-        self._inequality_indices = inequality_indices
-        self._is_sef = sef_condition and len(free_variables) == 0 and objective == Objective.max
-        self._free_variables = free_variables
-
-
-    # TODO include free variables in string
-    def __str__(self):
-        """
-        Generates a nicely formatted string representation of the linear program.
-
-        Returns
-        -------
-        result : str
-            A string representation of the model.
-
-        """
-        output = ""
-        shape = self._A.shape
-
-        # set objective to be human readable
-        if self._objective == Objective.min:
-            obj = "Min ["
-        else:
-            obj = "Max ["
-
-        output += obj
-
-        # add c vector to output
-        for i in range(len(self._c)):
-            if self._c[i].is_integer():
-                output += str(int(self._c[i])) + "."
-            else:
-                output += str(self._c[i])
-
-            if not i == len(self._c) - 1:
-                # add a space between numbers only
-                output += " "
-        
-        output += "]x"
-
-        if not isclose(self._z, 0):
-            output += " + " + str(self._z)
-
-        output += "\nSubject To:\n\n"
-
-        # list of spaces required for each column
-        col_spaces = []
-
-        # find max length of each column for formatting
-        for col in range(shape[1]):
-            length = 0
-            for row in range(shape[0]):
-                entry_len = len(str(self._A[row, col]))
-                if self._A[row, col].is_integer():
-                    entry_len -= 1  # account for extra x.0 at end instead of x.
-                length = max(entry_len, length)
-
-            col_spaces.append(length)
-
-        # list of spaces required for b vector
-        b_spaces = 0
-
-        for i in range(shape[0]):
-            b_entry_len = len(str(self._b[i]))
-            if self._b[i].is_integer():
-                b_entry_len -= 1
-            b_spaces = max(b_entry_len, b_spaces)
-
-        # add each number to output string
-        for row in range(shape[0]):
-            output += "["
-            for col in range(shape[1]):
-                if self._A[row, col].is_integer():
-                    spaces = col_spaces[col] - len(str(self._A[row, col])) + 1
-                    output += str(int(self._A[row, col]))
-                    output += "."
-                else:
-                    spaces = col_spaces[col] - len(str(self._A[row, col]))
-                    output += str(self._A[row, col])
-                output += " " * spaces
-
-                if not col == shape[1] - 1:
-                    # add a space between numbers only
-                    output += " "
-            
-            output += "]"
-
-            if row == shape[0] // 2:
-                output += "x    "
-            else:
-                output += "     "
-
-            if row in self._inequality_indices:
-                if self._inequality_indices[row] == ">=":
-                    output += "≥   "
-                else:
-                    output += "≤   "
-            else:
-                output += "=   "
-
-            # add row-th entry from b
-            output += "["
-            
-            if self._b[row].is_integer():
-                output += f"{str(int(self._b[row]))}."
-                output += " " * (b_spaces - len(str(self._b[row])) + 1)
-            else:
-                output += str(self._b[row])
-                output += " " * (b_spaces - len(str(self._b[row])))
-
-            output += "]\n"
-
-        return output
-
-
-
-    def is_canonical_form_for(self, basis):
-        """
-        Checks if the linear program is in canonical form for the specified basis.
-
-        Returns
-        -------
-        result : bool
-            Whether or not the model is in canonical form for the basis.
-
-        """
-        basis = self.__array_like_to_list(basis)
-        basis = self.__convert_indices(basis, 0, self._c.shape[0])
-
-        return all([
-            self.is_basis(basis),
-            np.allclose(self._A[basis], np.eye(len(basis))),
-            np.allclose(self._c[basis], 0)
-        ])
-
-
-    
-    def is_basic_solution(self, x, basis):
-        """
-        Checks if the given vector is a basic solution for the specified basis.
-
-        Returns
-        -------
-        result : bool
-            Whether or not the vector is a basic solution for the basis.
-
-        """
-        if not self._is_sef:
-            raise ArithmeticError() # raise error if not in SEF form ?
-
-        x = self.__to_ndarray(x)
-
-        if not self.__is_vector_of_size(x, self._c):
-            raise ValueError()
-
-        if not self.is_basis(basis):
-            raise ValueError()
-
-        basis = self.__array_like_to_list(basis)
-        basis = self.__convert_indices(basis, 0, self._c.shape[0])
-
-        for i in range(self._c.shape[0]):
-            if not i in basis and not isclose(self._c[i], 0):
-                return False
-
-        return np.allclose(self._A @ x, self._b)
-
-
-
-    def is_feasible_basic_solution(self, x, basis):
-        """
-        Checks if the given vector is a feasible basic solution for the specified basis.
-
-        Returns
-        -------
-        result : bool
-            Whether or not the vector is a feasible basic solution for the basis.
-
-        """
-        x = self.__to_ndarray(x)
-
-        if not self.__is_vector_of_size(x, self._c):
-            raise ValueError()
-
-        return (x >= 0).all() and self.is_basic_solution(x, basis) 
-
-
-
-    def is_basis(self, basis):
-        """
-        Checks if the given base indices form a valid basis for the current model.
-
-        Returns
-        -------
-        result : bool
-            Whether or not the base indices form a valid basis.
-
-        """
-        if not self._is_sef:
-            raise ArithmeticError() # requires sef form
-
-        basis = self.__array_like_to_list(basis)
-        basis = self.__convert_indices(basis)
-
-        if not self._A.shape[0] == len(basis):
-            raise ValueError()
-
-        return not isclose(np.linalg.det(self._A[:, basis]), 0)
-
-
-
-    def is_feasible_basis(self, basis):
-        """
-        Tests if the given basis is feasible.
-
-        Returns
-        -------
-        result : bool
-            Whether or not the basis is feasible.
-
-        """
-        return self.is_basis(basis) and (self.compute_basic_solution(basis) >= 0).all()
-
-
-
-    def compute_basic_solution(self, basis):
-        """
-        Computes the basic solution corresponding to the specified basis.
-
-        basis : array-like of int
-            The column indices of the coefficient matrix that forms a basis. Use math indexing for format.
-
-        Returns
-        -------
-        result : ndarray of float
-            The basic solution corresponding to the basis.
-
-        """
-        if not self.is_basis(basis):
-            raise ArithmeticError()
-
-        basis = self.__array_like_to_list(basis)
-        basis = self.__convert_indices(basis)
-
-        return self.__compute_basic_solution(basis)
-
-
-
-    def to_canonical_form(self, basis, show_steps=True, in_place=False):
-        """
-        Converts the linear program into canonical form for the given basis.
-
-        Parameters
-        ----------
-        basis : array-like of int
-            The column indices of the coefficient matrix that forms a basis. Use math indexing for format.
-
-        show_steps : bool, optional (default=True)
-            Whether steps should be stored or not for this operation.
-
-        in_place : bool, optional (default=True)
-            Whether the operation should return a copy or be performed in place.
-
-        Returns
-        -------
-        result : LinearProgram
-            The copy of the linear program or self in canonical form.
-
-        """
-        if not in_place:
-            copy = self.copy()
-            
-            return copy.to_canonical_form(basis, show_steps, True)
-
-        if not self._is_sef:
-            raise ArithmeticError()  # To do: add test cases
-
-        show_steps and self.__append_to_steps(('1.01', basis))
-
-        basis = self.__array_like_to_list(basis)
-        basis = self.__convert_indices(basis, 0, self._c.shape[0])
-
-        return self.__to_canonical_form(basis, show_steps)
-
-
-
-    def __to_canonical_form(self, basis, show_steps):
-        """
-        Helper function for converting the linear program into canonical form for the given basis.
-
-        Parameters
-        ----------
-        basis : array-like of int
-            The column indices of the coefficient matrix that forms a basis. Use math indexing for format.
-
-        show_steps : bool, optional (default=True)
-            Whether steps should be stored or not for this operation.
-
-        in_place : bool, optional (default=True)
-            Whether the operation should return a copy or be performed in place.
-
-        Returns
-        -------
-        result : LinearProgrammingModel
-            The copy of the linear program or self in canonical form.
-
-        """
-        Ab = self._A[:, basis]
-        
-        show_steps and self.__append_to_steps(('1.02', Ab))
-
-        cb = self._c[basis]
-            
-        show_steps and self.__append_to_steps(('1.03', cb))
-        
-        Ab_inverse = np.linalg.inv(Ab)
-
-        show_steps and self.__append_to_steps(('1.04', Ab_inverse))
-
-        y_transpose = (Ab_inverse.T @ cb).T
-
-        A = Ab_inverse @ self._A
-        b = Ab_inverse @ self._b
-        c = self._c - y_transpose @ self._A
-        z = y_transpose @ self._b + self._z
-
-        self._A = A
-        self._b = b
-        self._c = c
-        self._z = z
-
-        return self
-
-
-
-    def simplex_solution(self, show_steps=True, in_place=False):
-        """
-        Computes the optimal solution for the linear program or returns a certificate of unboundedness
-        using the simplex algorithm.
-
-        Parameters
-        ----------
-        show_steps : bool, optional (default=True)
-            Whether steps should be stored or not for this operation.
-
-        in_place : bool, optional (default=True)
-            Whether the operation should return a copy or be performed in place.
-
-        Returns
-        -------
-        result : Tuple (ndarray of float, LinearProgram)
-            The copy of the linear program or self in canonical form.
-
-        """
-        # Find starting basis using auxilliary linear program
-        # Loop over simplex iteration helper
-        # TODO: make helper for simplex_iteration
-        
-        pass
-
-
-
-    def simplex_iteration(self, basis, show_steps=True, in_place=False):
-        """
-        Computes a single iteration of the simplex algorithm.
-
-        Parameters
-        ----------
-        basis : array-like of int
-            The column indices of the coefficient matrix that forms a basis. Use math indexing for format.
-
-        show_steps : bool, optional (default=True)
-            Whether steps should be stored or not for this operation.
-
-        in_place : bool, optional (default=True)
-            Whether the operation should return a copy or be performed in place.
-
-        Returns
-        -------
-        result : Tuple (ndarray of float, LinearProgram)
-            The copy of the linear program or self in canonical form.
-
-        """
-        if not self._is_sef:
-            raise ArithmeticError()
-        
-        if not in_place:
-            copy = self.copy()
-
-            return copy.simplex_iteration(basis, True)
-
-        basis = self.__array_like_to_list(basis)
-        basis = self.__convert_indices(basis, 0, self._c.shape[0])
-        
-        self.__to_canonical_form(basis, show_steps)
-
-        x = self.__compute_basic_solution(basis)
-
-        N = [i for i in range(self._A.shape[1]) if not i in basis]
-
-        if (self._c[:, N] <= 0).all():
-            return x, self
-
-        k = None
-
-        for i in N:
-            if self._c[:, i] > 0:
-                k = i
-
-                break
-
-        Ak = self._A[:, k]
-
-        if (Ak <= 0).all():
-            return inf, self
-
-        t = self._b / Ak
-        t = np.amin(t[t > 0])
-
-        basis.append(k)
-        basis.remove(t)
-
-        return None, self
-
-
-
-    def verify_infeasibility(self, y):
-        """
-        Verifies the certificate of infeasibility.
-
-        Parameters
-        ----------
-        y : array-like of int, float
-
-        Returns
-        -------
-        result : bool
-            Whether or not the certificate is valid. #review needed
-
-        """
-        if not self._is_sef: # Requires SEF?
-            raise ArithmeticError()
-
-        y_transpose = y.T
-
-        yTA = y_transpose @ self._A
-        yTb = y_transpose @ self._b
-
-        return (yTA >= 0).all() and (yTb < 0).all()
-
-
-
-    def verify_unboundedness(self, x, d):
-        """
-        Verifies the certificate of unboundedness.
-
-        Parameters
-        ----------
-        x : array-like of int, float
-
-        d : array-like of int, float
-
-        Returns
-        -------
-        result :
-
-        """
-        Ad = self._A @ d
-        cd = self._c @ d
-
-        return all([
-            np.allclose(Ad, 0),
-            (d >= 0).all(),
-            (cd > 0).all(),
-            self.is_feasible(x)
-        ])
-
-
-
-    def verify_optimality(self, certificate):
-        """
-        Verifies the certificate of optimality.
-
-        Parameters
-        ----------
-        certificate : array-like of int
-            The column indices of the coefficient matrix that forms a basis. Use math indexing for format.
-
-        Returns
-        -------
-        result : bool
-            The copy of the linear program or self in canonical form.
-
-        """
-        pass
-
-
-
-    def is_feasible(self, x, show_steps=True):
-        """
-        Checks if the given vector is a feasible solution.
-
-        Parameters
-        ----------
-        x : array-like of int, float
-
-        Returns
-        -------
-        result : bool
-
-        """
-        x = self.__to_ndarray(x)
-
-        if not self.__is_vector_of_size(x, self._c.shape[0]):
-            raise ValueError()
-
-        show_steps and self.__append_to_steps(("2.01", x))
-
-        if self._is_sef:
-            all_nonnegative = (x >= 0).all()
-            satisfy_constraints = np.allclose(self._A @ x, self._b)
-            is_feasible = all_nonnegative and satisfy_constraints
-
-            show_steps and is_feasible and self.__append_to_steps([
-                ("2.02", x),
-                "2.03",
-                ("2.04", x),
-                "2.05"
-            ])
-            show_steps and not is_feasible and self.__append_to_steps([
-                ("2.06", x),
-                "2.03",
-                ("2.07", x) if not all_nonnegative else None,
-                "2.08" if not satisfy_constraints else None
-            ])
-
-            return is_feasible
-        
-        is_feasible = True
-
-        for i in range(x.shape[0]):
-            row = self._A[i, :]
-            value = row @ x
-            step = None
-
-            if not i in self._free_variables and x[i] < 0:
-                show_steps and self.__append_to_steps([
-                    ("2.06", x) if is_feasible else None,
-                    ("2.09", i + 1),
-                    ("2.10", i + 1)
-                ])
-
-                is_feasible = False
-
-                if not show_steps:
-                    return False
-
-            if i in self._inequality_indices:
-                current = self._inequality_indices[i]
-
-                if current == "<=" and value > self._b[i]:
-                    step = "2.11"
-
-                    if not show_steps:
-                        return False
-                elif current == ">=" and value < self._b[i]:
-                    step = "2.12"
-
-                    if not show_steps:
-                        return False
-            elif not isclose(value, self._b[i]):
-                step = "2.13"
-
-                if not show_steps:
-                    return False
-
-            if step:
-                show_steps and self.__append_to_steps([
-                    ("2.06", x) if is_feasible else None,
-                    (step, row, x, value, value, self.b[i])
-                ])
-
-                is_feasible = False
-        
-        if is_feasible:
-            show_steps and self.__append_to_steps([
-                ("2.02", x),
-                "2.14",
-                "2.15"
-            ])
-
-        return is_feasible
-
-
-
-    def evaluate(self, x):
-        """
-        Evaluates the objective function with a given vector. Does not check if x satisfies the constraints.
-
-        Returns
-        -------
-        result : float
-
-        """
-        x = self.__to_ndarray(x)
-        
-        if not self.__is_vector_of_size(x, self._c[0]):
-            raise ValueError()
-        
-        return self._c @ x + self._z
-
-
-
-    def value_of(self, x):
-        """
-        Computes the value of a given x vector. The vector must satisfy the constraints.
-        
-        Returns
-        -------
-        result : float
-        
-        """
-        x = self.__to_ndarray(x)
-
-        if not self.is_feasible(x):
-            raise ValueError()
-        
-        return self.evaluate(x)
-
-
-
-    def copy(self):
-        """
-        Creates a copy of the current model.
-
-<<<<<<< HEAD
-        :return: LinearProgram
-=======
-        Returns
-        -------
-        result : LinearProgram
->>>>>>> 824ad3bf
-
-        """
-        p = LinearProgram(self._A.copy(), self._b.copy(), self._c.copy(), self._z, self._objective)
-
-        p._inequality_indices = self._inequality_indices.copy()
-        p._free_variables = self._free_variables.copy()
-        p._steps = self._steps.copy()
-        p._is_sef = self._is_sef
-
-        return p
-
-
-
-    def to_sef(self, show_steps=True, in_place=False):
-        """
-        Converts expression to standard equality form.
-
-<<<<<<< HEAD
-        :return: LinearProgram
-=======
-        Returns
-        -------
-        result : LinearProgram
->>>>>>> 824ad3bf
-
-        """
-        if not in_place:
-            copy = self.copy()
-
-            return copy.to_sef(show_steps, True)
-
-        if self._is_sef:
-            return self
-
-        show_steps and self.__append_to_steps("3.01")
-
-        if self._objective == Objective.min:
-            self._c = -self._c
-            self._objective = Objective.max
-
-            show_steps and self.__append_to_steps([
-                "3.02",
-                ("3.03", -self._c, self._c)
-            ])
-
-        for i in range(len(self._free_variables)):
-            index = self._free_variables[i] + i
-
-            self._c = np.insert(self._c, index + 1, -self._c[index])
-            self._A = np.insert(self._A, index + 1, -self._A[:, index], axis=1)
-        
-        self._free_variables = []
-
-        for i in range(self._b.shape[0]):
-            if i in self._inequality_indices:
-                operator = self._inequality_indices[i]
-                self._A = np.c_[self._A, np.zeros(self._A.shape[0])]
-                self._c = np.r_[self._c, 0]
-
-                if (operator == ">="):
-                    self._A[i, -1] = -1
-                elif (operator == "<="):
-                    self._A[i, -1] = 1
-
-        self._inequality_indices = {}
-        self._is_sef = True
-
-        return self
-
-
-
-    def is_solution_optimal(self, x):
-        """
-        Checks if the given vector is a optimal solution.
-
-        Returns
-        -------
-        result : bool
-
-        """
-        self.is_feasible(x)
-
-
-
-    def clear_steps(self, in_place=False):
-        """
-        Clears the steps that are stored.
-
-        """
-        if not in_place:
-            copy = self.copy()
-
-            return copy.clear_steps()
-
-        self._steps = []
-
-        return self
-
-
-
-    def __to_ndarray(self, source):
-        """
-        Converts array-like to an ndarray.
-
-        Returns
-        -------
-        result : ndarray of float
-
-        """
-        if isinstance(source, np.ndarray):
-            if not np.issubdtype(source.dtype, np.number):
-                raise ValueError()
-            
-            if not np.issubdtype(source.dtype, np.floating):
-                source = source.astype(float)
-                    
-            return source
-
-        if isinstance(source, list):
-            length = None
-
-            for row in source:
-                if isinstance(row, list):
-                    if length == None:
-                        length = len(row)
-                    elif not len(row) == length:
-                        raise ValueError()
-
-                    for column in row:
-                        if isinstance(column, list):
-                            raise ValueError()
-                        elif not type(column) in [int, float]:
-                            raise ValueError()
-                elif not type(row) in [int, float]:
-                    raise ValueError()
-
-            return np.array(source, dtype=float)
-
-        raise ValueError()
-
-
-
-    def __compute_basic_solution(self, basis):
-        """
-        Helper function for computing the basic solution corresponding to the basis.
-
-        basis : array-like of int
-            The column indices of the coefficient matrix that forms a basis. First item index starts at 0.
-
-        Returns
-        -------
-        result : ndarray of float
-            The basic solution corresponding to the basis.
-
-        """
-        components = np.linalg.inv(self._A[:, basis]) @ self._b
-        solution = np.zeros(self._c.shape[0])
-        
-        basis.sort()
-
-        for index, value in zip(basis, components):
-            solution[index] = value
-        
-        return solution
-
-
-
-    def __get_inequalities(self):
-        """
-        Converts expression to standard equality form.
-
-        Returns
-        -------
-        result : LinearProgram
-
-        """
-        inequalities = []
-
-        for i in range(self._b.shape[0]):
-            if i in self._inequality_indices:
-                inequalities.append(self._inequality_indices[i])
-            else:
-                inequalities.append("=")
-
-        return inequalities
-
-
-
-    def __append_to_steps(self, entity):
-        """
-        Converts expression to standard equality form.
-
-        Returns
-        -------
-        result : LinearProgram
-
-        """
-        if isinstance(entity, list):
-            for step in entity:
-                if step:
-                    if isinstance(step, str):
-                        key = step
-                    elif isinstance(step, tuple):
-                        key = step[0]
-                    else: 
-                        raise ValueError()
-
-                    self._steps.append({
-                        'key': key,
-                        'text': render_descriptor(key, list(step[1:]))
-                    })
-        else:
-            key = entity[0] if isinstance(entity, tuple) else None
-
-            if not key:
-                if isinstance(entity, str):
-                    key = entity
-                else:
-                    raise ValueError()
-
-            self._steps.append({
-                'key': key,
-                'text': render_descriptor(key, list(entity[1:]))
-            })
-
-
-
-    def __get_free_variables(self):
-        """
-        Converts expression to standard equality form.
-
-        Returns
-        -------
-        result : LinearProgram
-
-        """
-        return list(map(lambda i: i + 1, self._free_variables))
-
-
-    
-    def __format_steps(self):
-        """
-        Converts expression to standard equality form.
-
-        Returns
-        -------
-        result : LinearProgram
-
-        """
-        return reduce((lambda previous, current: f"{previous}\n{current['text']}"), self.steps, "").strip()
-
-
-
-    def __convert_indices(self, indices, min_value=None, max_value=None):
-        """ 
-        Converts from math indexing to array indexing.
-        
-        min_value is the closed lower bound allowed for minimum index value.
-        max_value is the open upper bound allowed for minimum index value.
-
-        """
-        indices = list(map(lambda i: i - 1, indices))
-
-        if len(indices) > 0:
-            conditions = [
-                not min_value == None and min(indices) < min_value,
-                max_value and max(indices) >= max_value,
-                any(not type(i) == int for i in indices)
-            ]
-
-            if any(conditions):
-                raise IndexError()
-                
-        return indices
-
-
-
-    def __is_vector_of_size(self, x, dimension):
-        """
-        Converts expression to standard equality form.
-
-        Returns
-        -------
-        result : LinearProgram
-
-        """
-        return isinstance(x, np.ndarray) and x.ndim == 1 and x.shape[0] == dimension
-
-
-
-    def __array_like_to_list(self, array_like):
-        """
-        Converts expression to standard equality form.
-
-        Returns
-        -------
-        result : LinearProgram
-
-        """
-        if not isinstance(array_like, list) and not isinstance(array_like, np.ndarray):
-                raise ValueError()
-
-        if isinstance(array_like, np.ndarray):
-            if not array_like.ndim == 1:
-                raise ValueError()
-
-            array_like = array_like.tolist()
-
-        return array_like
-
-
-    
-    def __is_in_rref(self, arr):
-        """
-        Returns whether or not the given array is in RREF.
-
-        :param arr: An m x n matrix.
-
-        :return: A boolean value indicating if the matrix is in RREF.
-        
-        """
-        shape = arr.shape
-        row_has_leading_one = False
-        has_zero_row = False
-
-        # Check that all rows either have a leading one or are zero rows
-        # For all leading ones, check that the rest of the column is empty, then ignore rest of row
-        # Also check that all zero rows are at the bottom of the array
-        for row in range(shape[0]):
-            row_has_leading_one = False
-            for col in range(shape[1]):
-                if isclose(arr[row, col], 0):
-                    # have not found a non-zero entry yet, search rest of row
-                    continue
-
-                elif has_zero_row:
-                    # row has non-zero entries but there is a zero row above it
-                    return False
-
-                elif isclose(arr[row, col], 1):
-                    # found a leading one, check rest of column for zeros
-                    row_has_leading_one = True
-                    for r in range(shape[0]):
-                        if not r == row and not isclose(arr[r, col], 0):
-                            return False
-                    break
-
-                else:
-                    # row has non-zero entries but first number is not 1
-                    return False
-
-            if not row_has_leading_one:
-                # row was empty
-                has_zero_row = True
-                
-        return True
-
-
-    
-    def to_rref(self, arr):
-        """
-        Returns an array that has been row reduced into row reduced echelon 
-        form (RREF) using the Gauss-Jordan algorithm. 
-
-        :param arr: An m x n matrix.
-
-        :return: An m x n matrix in RREF that is row equivalent to the given matrix.
-
-        """
-        arr = arr.astype(np.floating)
-        shape = arr.shape
-        col = 0
-        for row in range(shape[0]):
-            # Get a 1 in the row,col entry
-            if not isclose(arr[row, col], 1):
-                i = 0
-                while isclose(arr[row, col], 0):
-                    # If number in row,col is 0, find a lower row with a non-zero entry
-                    # If all lower rows have a 0 in the column, move on to the next column
-                    if isclose(i + row, shape[0]):
-                        i = 0
-                        col += 1
-                        if isclose(col, shape[1]):
-                            break
-                        continue
-                    if not isclose(arr[row + i, col], 0):
-                        # Found a lower row with non-zero entry, swap rows
-                        arr[[row, row + i]] = arr[[row + i, row]]
-                        break
-                    i += 1
-                
-                if isclose(col, shape[1]):
-                    # Everything left is 0
-                    break
-
-                # Divide row by row,col entry to get a 1
-                num = arr[row, col]
-                arr[row, :] /= num
-
-            # Subtract a multiple of row from all other rows to get 0s in rest of col
-            for i in range(shape[0]):
-                if not i == row:
-                    multiple = arr[i, col] / arr[row, col]
-                    arr[i, :] -= arr[row, :] * multiple
-                        
-            col += 1
-            if isclose(col, shape[1]):
-                break
-
-        return arr
-
-
-
-    def __remove_dependent_rows(self):
-        """
-        Removes dependent rows from the constraints and returns the new values for A and b. The linear program must be in almost SEF.
-        
-        """
-        arr = np.c_[self._A, self._b]
-
-        shape = arr.shape
-
-        # iterate through rows and check each one against every other row for multiple
-        for i in range(shape[0]):
-            for j in range(shape[0]):
-                if j <= i:
-                    # Don't check row against itself or previously checked rows
-                    continue
-                
-                multiple = 0
-                duplicate = True
-                for col in range(shape[1]):
-                    if isclose(arr[i, col], 0):
-                        if isclose(arr[j, col], 0):
-                            # both zero entries, move on to next column
-                            continue
-                        # one row has a zero while other doesn't, move on to next row
-                        duplicate = False
-                        break
-                    elif isclose(arr[j, col], 0):
-                        # one row has a zero while other doesn't
-                        duplicate = False
-                        break
-                    
-                    if col == 0:
-                        multiple = arr[i, col] / arr[j, col]
-                    elif not isclose(arr[i, col] / arr[j, col], multiple):
-                        duplicate = False
-                        break
-
-                if duplicate:
-                    # duplicate row found, turn it into a zero row for removal later
-                    arr[j, :].fill(0)
-
-        new_arr = np.copy(arr)
-        for i in range(shape[0]):
-            # iterate through array backwards and remove zero rows
-            if np.count_nonzero(arr[shape[0] - 1 - i, :]) == 0:
-                new_arr = np.delete(new_arr, shape[0] - 1 - i, 0)
-
-        new_shape = new_arr.shape
-        self._b = new_arr[:, new_shape[1] - 1]
-        self._A = np.delete(new_arr, new_shape[1] - 1, 1)
-
-
-
-    @property
-    def A(self):
-        """ 
-        Gets the constraint coefficient matrix.
-
-        Returns
-        -------
-        result : 2D ndarray of float
-
-        """
-        return self._A
-
-
-
-    @property
-    def b(self):
-        """ 
-        Gets the constraint vector. 
-
-        Returns
-        -------
-        result : ndarray of float
-        
-        """
-        return self._b
-
-
-
-    @property
-    def c(self):
-        """ 
-        Gets the coefficient vector of the objective function.
-
-        Returns
-        -------
-        result : ndarray of float
-
-        """
-        return self._c
-
-
-
-    @property
-    def z(self):
-        """ 
-        Gets the constant of the objective function. 
-        
-        Returns
-        -------
-        result : int, float
-
-        """
-        return self._z
-
-
-
-    @property
-    def inequalities(self):
-        """
-        Gets the constraint inequalities.
-
-        Returns
-        -------
-        result : list of str ["=", ">=", "<="]
-
-        """
-        return self.__get_inequalities()
-
-
-
-    @property
-    def objective(self):
-        """ 
-        Gets the objective of the optimization. 
-
-        Returns
-        -------
-        result : bool
-
-        """
-        return self._objective
-
-
-
-    @property
-    def is_sef(self):
-        """ 
-        Gets whether or not the linear program is in standard equality form.
-        
-        Returns
-        -------
-        result : bool
-
-        """
-        return self._is_sef
-
-
-
-    @property
-    def steps(self):
-        """ 
-        Gets the steps of all operations since last reset. 
-        
-        Returns
-        -------
-        result : list of dict { "key" : int, "text" : str }
-
-        """
-        return self._steps
-
-
-
-    @property
-    def steps_string(self):
-        """ 
-        Gets the steps of all operations since last reset in string form. 
-        
-        Returns
-        -------
-        result : str
-
-        """
-        return self.__format_steps()
-    
-
-
-    @property
-    def free_variables(self):
-        """ 
-        Gets the free variable indices in math indexing format.
-
-        Returns
-        -------
-        result : list of int
-
-        """
-        return self.__get_free_variables()
-
-
-
-    @property
-    def is_in_rref(self):   #EXPERIMENTAL
-        """ 
-        Gets if the constraint is in RREF. Model must be in SEF. 
-        
-        Returns
-        -------
-        result : bool
-
-        """
-        #return self.__is_in_rref()
+import sys
+import numpy as np
+
+sys.path.append("./enums")
+
+from objective import Objective
+from step_descriptor import render_descriptor
+from math import isclose, inf
+from functools import reduce
+
+# To do: for make independent rows, check for sef at end
+class LinearProgram:
+    def __init__(self, A, b, c, z, objective=Objective.max, inequalities=None, free_variables=None):
+        """
+        Constructs a linear programming model of the form [objective]{cx + z : Ax [inequalities] b, variables >= 0},
+        where objective denotes whether this is a maximization or minimization problem, inequalities is a list of 
+        operators between Ax and b, and variables are entries of x that are not free.
+
+        Parameters
+        ----------
+        A : 2D array-like of int, float
+            The coefficient matrix of the model. 
+
+        b : array-like of int, float
+            The constraint values of the model.
+
+        c : array-like of int, float
+            The coefficient vector of the objective function.
+
+        z : int, float
+            The constant of the objective function.
+
+        objective : Objective, optional (default=Objective.max)
+            The objective of the linear programming model.
+
+        inequalities : array-like of str ["=", ">=", "<="], optional (default=None)
+            The operator type between Ax and b. Each index of the array-like corresponds to the same index of the 
+            constraint row. If input is "None", the constraint becomes Ax = b.
+
+        free_variables : array-like of int, optional (default=None)
+            The variables that are not bounded to be nonnegative. Use math indexing to represent the free ones.
+
+        """
+        A = self.__to_ndarray(A)
+        b = self.__to_ndarray(b)
+        c = self.__to_ndarray(c)
+
+        if not A.ndim == 2:
+            raise ValueError()
+        
+        if not self.__is_vector_of_size(b, A.shape[0]) or not self.__is_vector_of_size(c, A.shape[1]):
+            raise ValueError()
+
+        inequality_indices = {}
+        sef_condition = True
+
+        if not inequalities is None:
+            inequalities = self.__array_like_to_list(inequalities)
+
+            if not len(inequalities) == b.shape[0]:
+                raise ValueError()
+
+            for i in range(len(inequalities)):
+                inequality = inequalities[i]
+
+                if inequality == ">=" or inequality == "<=":
+                    inequality_indices[i] = inequality
+
+                    sef_condition = False
+                elif not inequality == "=":
+                    raise ValueError()
+            
+        if not type(z) in [int, float]:
+            raise ValueError()
+
+        if not isinstance(objective, Objective):
+            raise ValueError()
+
+        if not free_variables is None:
+            free_variables = self.__array_like_to_list(free_variables)
+
+            if len(free_variables) > c.shape[0]:
+                raise ValueError()
+
+        free_variables = self.__convert_indices(free_variables or [], 0, c.shape[0])
+        free_variables.sort()
+
+        self._A = A
+        self._b = b
+        self._c = c
+        self._z = z
+        self._steps = []
+        self._objective = objective
+        self._inequality_indices = inequality_indices
+        self._is_sef = sef_condition and len(free_variables) == 0 and objective == Objective.max
+        self._free_variables = free_variables
+
+
+    # TODO include free variables in string
+    def __str__(self):
+        """
+        Generates a nicely formatted string representation of the linear program.
+
+        Returns
+        -------
+        result : str
+            A string representation of the model.
+
+        """
+        output = ""
+        shape = self._A.shape
+
+        # set objective to be human readable
+        if self._objective == Objective.min:
+            obj = "Min ["
+        else:
+            obj = "Max ["
+
+        output += obj
+
+        # add c vector to output
+        for i in range(len(self._c)):
+            if self._c[i].is_integer():
+                output += str(int(self._c[i])) + "."
+            else:
+                output += str(self._c[i])
+
+            if not i == len(self._c) - 1:
+                # add a space between numbers only
+                output += " "
+        
+        output += "]x"
+
+        if not isclose(self._z, 0):
+            output += " + " + str(self._z)
+
+        output += "\nSubject To:\n\n"
+
+        # list of spaces required for each column
+        col_spaces = []
+
+        # find max length of each column for formatting
+        for col in range(shape[1]):
+            length = 0
+            for row in range(shape[0]):
+                entry_len = len(str(self._A[row, col]))
+                if self._A[row, col].is_integer():
+                    entry_len -= 1  # account for extra x.0 at end instead of x.
+                length = max(entry_len, length)
+
+            col_spaces.append(length)
+
+        # list of spaces required for b vector
+        b_spaces = 0
+
+        for i in range(shape[0]):
+            b_entry_len = len(str(self._b[i]))
+            if self._b[i].is_integer():
+                b_entry_len -= 1
+            b_spaces = max(b_entry_len, b_spaces)
+
+        # add each number to output string
+        for row in range(shape[0]):
+            output += "["
+            for col in range(shape[1]):
+                if self._A[row, col].is_integer():
+                    spaces = col_spaces[col] - len(str(self._A[row, col])) + 1
+                    output += str(int(self._A[row, col]))
+                    output += "."
+                else:
+                    spaces = col_spaces[col] - len(str(self._A[row, col]))
+                    output += str(self._A[row, col])
+                output += " " * spaces
+
+                if not col == shape[1] - 1:
+                    # add a space between numbers only
+                    output += " "
+            
+            output += "]"
+
+            if row == shape[0] // 2:
+                output += "x    "
+            else:
+                output += "     "
+
+            if row in self._inequality_indices:
+                if self._inequality_indices[row] == ">=":
+                    output += "≥   "
+                else:
+                    output += "≤   "
+            else:
+                output += "=   "
+
+            # add row-th entry from b
+            output += "["
+            
+            if self._b[row].is_integer():
+                output += f"{str(int(self._b[row]))}."
+                output += " " * (b_spaces - len(str(self._b[row])) + 1)
+            else:
+                output += str(self._b[row])
+                output += " " * (b_spaces - len(str(self._b[row])))
+
+            output += "]\n"
+
+        return output
+
+
+
+    def is_canonical_form_for(self, basis):
+        """
+        Checks if the linear program is in canonical form for the specified basis.
+
+        Returns
+        -------
+        result : bool
+            Whether or not the model is in canonical form for the basis.
+
+        """
+        basis = self.__array_like_to_list(basis)
+        basis = self.__convert_indices(basis, 0, self._c.shape[0])
+
+        return all([
+            self.is_basis(basis),
+            np.allclose(self._A[basis], np.eye(len(basis))),
+            np.allclose(self._c[basis], 0)
+        ])
+
+
+    
+    def is_basic_solution(self, x, basis):
+        """
+        Checks if the given vector is a basic solution for the specified basis.
+
+        Returns
+        -------
+        result : bool
+            Whether or not the vector is a basic solution for the basis.
+
+        """
+        if not self._is_sef:
+            raise ArithmeticError() # raise error if not in SEF form ?
+
+        x = self.__to_ndarray(x)
+
+        if not self.__is_vector_of_size(x, self._c):
+            raise ValueError()
+
+        if not self.is_basis(basis):
+            raise ValueError()
+
+        basis = self.__array_like_to_list(basis)
+        basis = self.__convert_indices(basis, 0, self._c.shape[0])
+
+        for i in range(self._c.shape[0]):
+            if not i in basis and not isclose(self._c[i], 0):
+                return False
+
+        return np.allclose(self._A @ x, self._b)
+
+
+
+    def is_feasible_basic_solution(self, x, basis):
+        """
+        Checks if the given vector is a feasible basic solution for the specified basis.
+
+        Returns
+        -------
+        result : bool
+            Whether or not the vector is a feasible basic solution for the basis.
+
+        """
+        x = self.__to_ndarray(x)
+
+        if not self.__is_vector_of_size(x, self._c):
+            raise ValueError()
+
+        return (x >= 0).all() and self.is_basic_solution(x, basis) 
+
+
+
+    def is_basis(self, basis):
+        """
+        Checks if the given base indices form a valid basis for the current model.
+
+        Returns
+        -------
+        result : bool
+            Whether or not the base indices form a valid basis.
+
+        """
+        if not self._is_sef:
+            raise ArithmeticError() # requires sef form
+
+        basis = self.__array_like_to_list(basis)
+        basis = self.__convert_indices(basis)
+
+        if not self._A.shape[0] == len(basis):
+            raise ValueError()
+
+        return not isclose(np.linalg.det(self._A[:, basis]), 0)
+
+
+
+    def is_feasible_basis(self, basis):
+        """
+        Tests if the given basis is feasible.
+
+        Returns
+        -------
+        result : bool
+            Whether or not the basis is feasible.
+
+        """
+        return self.is_basis(basis) and (self.compute_basic_solution(basis) >= 0).all()
+
+
+
+    def compute_basic_solution(self, basis):
+        """
+        Computes the basic solution corresponding to the specified basis.
+
+        basis : array-like of int
+            The column indices of the coefficient matrix that forms a basis. Use math indexing for format.
+
+        Returns
+        -------
+        result : ndarray of float
+            The basic solution corresponding to the basis.
+
+        """
+        if not self.is_basis(basis):
+            raise ArithmeticError()
+
+        basis = self.__array_like_to_list(basis)
+        basis = self.__convert_indices(basis)
+
+        return self.__compute_basic_solution(basis)
+
+
+
+    def to_canonical_form(self, basis, show_steps=True, in_place=False):
+        """
+        Converts the linear program into canonical form for the given basis.
+
+        Parameters
+        ----------
+        basis : array-like of int
+            The column indices of the coefficient matrix that forms a basis. Use math indexing for format.
+
+        show_steps : bool, optional (default=True)
+            Whether steps should be stored or not for this operation.
+
+        in_place : bool, optional (default=True)
+            Whether the operation should return a copy or be performed in place.
+
+        Returns
+        -------
+        result : LinearProgram
+            The copy of the linear program or self in canonical form.
+
+        """
+        if not in_place:
+            copy = self.copy()
+            
+            return copy.to_canonical_form(basis, show_steps, True)
+
+        if not self._is_sef:
+            raise ArithmeticError()  # To do: add test cases
+
+        show_steps and self.__append_to_steps(('1.01', basis))
+
+        basis = self.__array_like_to_list(basis)
+        basis = self.__convert_indices(basis, 0, self._c.shape[0])
+
+        return self.__to_canonical_form(basis, show_steps)
+
+
+
+    def __to_canonical_form(self, basis, show_steps):
+        """
+        Helper function for converting the linear program into canonical form for the given basis.
+
+        Parameters
+        ----------
+        basis : array-like of int
+            The column indices of the coefficient matrix that forms a basis. Use math indexing for format.
+
+        show_steps : bool, optional (default=True)
+            Whether steps should be stored or not for this operation.
+
+        in_place : bool, optional (default=True)
+            Whether the operation should return a copy or be performed in place.
+
+        Returns
+        -------
+        result : LinearProgrammingModel
+            The copy of the linear program or self in canonical form.
+
+        """
+        Ab = self._A[:, basis]
+        
+        show_steps and self.__append_to_steps(('1.02', Ab))
+
+        cb = self._c[basis]
+            
+        show_steps and self.__append_to_steps(('1.03', cb))
+        
+        Ab_inverse = np.linalg.inv(Ab)
+
+        show_steps and self.__append_to_steps(('1.04', Ab_inverse))
+
+        y_transpose = (Ab_inverse.T @ cb).T
+
+        A = Ab_inverse @ self._A
+        b = Ab_inverse @ self._b
+        c = self._c - y_transpose @ self._A
+        z = y_transpose @ self._b + self._z
+
+        self._A = A
+        self._b = b
+        self._c = c
+        self._z = z
+
+        return self
+
+
+
+    def simplex_solution(self, show_steps=True, in_place=False):
+        """
+        Computes the optimal solution for the linear program or returns a certificate of unboundedness
+        using the simplex algorithm.
+
+        Parameters
+        ----------
+        show_steps : bool, optional (default=True)
+            Whether steps should be stored or not for this operation.
+
+        in_place : bool, optional (default=True)
+            Whether the operation should return a copy or be performed in place.
+
+        Returns
+        -------
+        result : Tuple (ndarray of float, LinearProgram)
+            The copy of the linear program or self in canonical form.
+
+        """
+        # Find starting basis using auxilliary linear program
+        # Loop over simplex iteration helper
+        # TODO: make helper for simplex_iteration
+        
+        pass
+
+
+
+    def simplex_iteration(self, basis, show_steps=True, in_place=False):
+        """
+        Computes a single iteration of the simplex algorithm.
+
+        Parameters
+        ----------
+        basis : array-like of int
+            The column indices of the coefficient matrix that forms a basis. Use math indexing for format.
+
+        show_steps : bool, optional (default=True)
+            Whether steps should be stored or not for this operation.
+
+        in_place : bool, optional (default=True)
+            Whether the operation should return a copy or be performed in place.
+
+        Returns
+        -------
+        result : Tuple (ndarray of float, LinearProgram)
+            The copy of the linear program or self in canonical form.
+
+        """
+        if not self._is_sef:
+            raise ArithmeticError()
+        
+        if not in_place:
+            copy = self.copy()
+
+            return copy.simplex_iteration(basis, True)
+
+        basis = self.__array_like_to_list(basis)
+        basis = self.__convert_indices(basis, 0, self._c.shape[0])
+        
+        self.__to_canonical_form(basis, show_steps)
+
+        x = self.__compute_basic_solution(basis)
+
+        N = [i for i in range(self._A.shape[1]) if not i in basis]
+
+        if (self._c[:, N] <= 0).all():
+            return x, self
+
+        k = None
+
+        for i in N:
+            if self._c[:, i] > 0:
+                k = i
+
+                break
+
+        Ak = self._A[:, k]
+
+        if (Ak <= 0).all():
+            return inf, self
+
+        t = self._b / Ak
+        t = np.amin(t[t > 0])
+
+        basis.append(k)
+        basis.remove(t)
+
+        return None, self
+
+
+
+    def verify_infeasibility(self, y):
+        """
+        Verifies the certificate of infeasibility.
+
+        Parameters
+        ----------
+        y : array-like of int, float
+
+        Returns
+        -------
+        result : bool
+            Whether or not the certificate is valid. #review needed
+
+        """
+        if not self._is_sef: # Requires SEF?
+            raise ArithmeticError()
+
+        y_transpose = y.T
+
+        yTA = y_transpose @ self._A
+        yTb = y_transpose @ self._b
+
+        return (yTA >= 0).all() and (yTb < 0).all()
+
+
+
+    def verify_unboundedness(self, x, d):
+        """
+        Verifies the certificate of unboundedness.
+
+        Parameters
+        ----------
+        x : array-like of int, float
+
+        d : array-like of int, float
+
+        Returns
+        -------
+        result :
+
+        """
+        Ad = self._A @ d
+        cd = self._c @ d
+
+        return all([
+            np.allclose(Ad, 0),
+            (d >= 0).all(),
+            (cd > 0).all(),
+            self.is_feasible(x)
+        ])
+
+
+
+    def verify_optimality(self, certificate):
+        """
+        Verifies the certificate of optimality.
+
+        Parameters
+        ----------
+        certificate : array-like of int
+            The column indices of the coefficient matrix that forms a basis. Use math indexing for format.
+
+        Returns
+        -------
+        result : bool
+            The copy of the linear program or self in canonical form.
+
+        """
+        pass
+
+
+
+    def is_feasible(self, x, show_steps=True):
+        """
+        Checks if the given vector is a feasible solution.
+
+        Parameters
+        ----------
+        x : array-like of int, float
+
+        Returns
+        -------
+        result : bool
+
+        """
+        x = self.__to_ndarray(x)
+
+        if not self.__is_vector_of_size(x, self._c.shape[0]):
+            raise ValueError()
+
+        show_steps and self.__append_to_steps(("2.01", x))
+
+        if self._is_sef:
+            all_nonnegative = (x >= 0).all()
+            satisfy_constraints = np.allclose(self._A @ x, self._b)
+            is_feasible = all_nonnegative and satisfy_constraints
+
+            show_steps and is_feasible and self.__append_to_steps([
+                ("2.02", x),
+                "2.03",
+                ("2.04", x),
+                "2.05"
+            ])
+            show_steps and not is_feasible and self.__append_to_steps([
+                ("2.06", x),
+                "2.03",
+                ("2.07", x) if not all_nonnegative else None,
+                "2.08" if not satisfy_constraints else None
+            ])
+
+            return is_feasible
+        
+        is_feasible = True
+
+        for i in range(x.shape[0]):
+            row = self._A[i, :]
+            value = row @ x
+            step = None
+
+            if not i in self._free_variables and x[i] < 0:
+                show_steps and self.__append_to_steps([
+                    ("2.06", x) if is_feasible else None,
+                    ("2.09", i + 1),
+                    ("2.10", i + 1)
+                ])
+
+                is_feasible = False
+
+                if not show_steps:
+                    return False
+
+            if i in self._inequality_indices:
+                current = self._inequality_indices[i]
+
+                if current == "<=" and value > self._b[i]:
+                    step = "2.11"
+
+                    if not show_steps:
+                        return False
+                elif current == ">=" and value < self._b[i]:
+                    step = "2.12"
+
+                    if not show_steps:
+                        return False
+            elif not isclose(value, self._b[i]):
+                step = "2.13"
+
+                if not show_steps:
+                    return False
+
+            if step:
+                show_steps and self.__append_to_steps([
+                    ("2.06", x) if is_feasible else None,
+                    (step, row, x, value, value, self.b[i])
+                ])
+
+                is_feasible = False
+        
+        if is_feasible:
+            show_steps and self.__append_to_steps([
+                ("2.02", x),
+                "2.14",
+                "2.15"
+            ])
+
+        return is_feasible
+
+
+
+    def evaluate(self, x):
+        """
+        Evaluates the objective function with a given vector. Does not check if x satisfies the constraints.
+
+        Returns
+        -------
+        result : float
+
+        """
+        x = self.__to_ndarray(x)
+        
+        if not self.__is_vector_of_size(x, self._c[0]):
+            raise ValueError()
+        
+        return self._c @ x + self._z
+
+
+
+    def value_of(self, x):
+        """
+        Computes the value of a given x vector. The vector must satisfy the constraints.
+        
+        Returns
+        -------
+        result : float
+        
+        """
+        x = self.__to_ndarray(x)
+
+        if not self.is_feasible(x):
+            raise ValueError()
+        
+        return self.evaluate(x)
+
+
+
+    def copy(self):
+        """
+        Creates a copy of the current model.
+
+        Returns
+        -------
+        result : LinearProgram
+
+        """
+        p = LinearProgram(self._A.copy(), self._b.copy(), self._c.copy(), self._z, self._objective)
+
+        p._inequality_indices = self._inequality_indices.copy()
+        p._free_variables = self._free_variables.copy()
+        p._steps = self._steps.copy()
+        p._is_sef = self._is_sef
+
+        return p
+
+
+
+    def to_sef(self, show_steps=True, in_place=False):
+        """
+        Converts expression to standard equality form.
+
+        Returns
+        -------
+        result : LinearProgram
+
+        """
+        if not in_place:
+            copy = self.copy()
+
+            return copy.to_sef(show_steps, True)
+
+        if self._is_sef:
+            return self
+
+        show_steps and self.__append_to_steps("3.01")
+
+        if self._objective == Objective.min:
+            self._c = -self._c
+            self._objective = Objective.max
+
+            show_steps and self.__append_to_steps([
+                "3.02",
+                ("3.03", -self._c, self._c)
+            ])
+
+        for i in range(len(self._free_variables)):
+            index = self._free_variables[i] + i
+
+            self._c = np.insert(self._c, index + 1, -self._c[index])
+            self._A = np.insert(self._A, index + 1, -self._A[:, index], axis=1)
+        
+        self._free_variables = []
+
+        for i in range(self._b.shape[0]):
+            if i in self._inequality_indices:
+                operator = self._inequality_indices[i]
+                self._A = np.c_[self._A, np.zeros(self._A.shape[0])]
+                self._c = np.r_[self._c, 0]
+
+                if (operator == ">="):
+                    self._A[i, -1] = -1
+                elif (operator == "<="):
+                    self._A[i, -1] = 1
+
+        self._inequality_indices = {}
+        self._is_sef = True
+
+        return self
+
+
+
+    def is_solution_optimal(self, x):
+        """
+        Checks if the given vector is a optimal solution.
+
+        Returns
+        -------
+        result : bool
+
+        """
+        self.is_feasible(x)
+
+
+
+    def clear_steps(self, in_place=False):
+        """
+        Clears the steps that are stored.
+
+        """
+        if not in_place:
+            copy = self.copy()
+
+            return copy.clear_steps()
+
+        self._steps = []
+
+        return self
+
+
+
+    def __to_ndarray(self, source):
+        """
+        Converts array-like to an ndarray.
+
+        Returns
+        -------
+        result : ndarray of float
+
+        """
+        if isinstance(source, np.ndarray):
+            if not np.issubdtype(source.dtype, np.number):
+                raise ValueError()
+            
+            if not np.issubdtype(source.dtype, np.floating):
+                source = source.astype(float)
+                    
+            return source
+
+        if isinstance(source, list):
+            length = None
+
+            for row in source:
+                if isinstance(row, list):
+                    if length == None:
+                        length = len(row)
+                    elif not len(row) == length:
+                        raise ValueError()
+
+                    for column in row:
+                        if isinstance(column, list):
+                            raise ValueError()
+                        elif not type(column) in [int, float]:
+                            raise ValueError()
+                elif not type(row) in [int, float]:
+                    raise ValueError()
+
+            return np.array(source, dtype=float)
+
+        raise ValueError()
+
+
+
+    def __compute_basic_solution(self, basis):
+        """
+        Helper function for computing the basic solution corresponding to the basis.
+
+        basis : array-like of int
+            The column indices of the coefficient matrix that forms a basis. First item index starts at 0.
+
+        Returns
+        -------
+        result : ndarray of float
+            The basic solution corresponding to the basis.
+
+        """
+        components = np.linalg.inv(self._A[:, basis]) @ self._b
+        solution = np.zeros(self._c.shape[0])
+        
+        basis.sort()
+
+        for index, value in zip(basis, components):
+            solution[index] = value
+        
+        return solution
+
+
+
+    def __get_inequalities(self):
+        """
+        Converts expression to standard equality form.
+
+        Returns
+        -------
+        result : LinearProgram
+
+        """
+        inequalities = []
+
+        for i in range(self._b.shape[0]):
+            if i in self._inequality_indices:
+                inequalities.append(self._inequality_indices[i])
+            else:
+                inequalities.append("=")
+
+        return inequalities
+
+
+
+    def __append_to_steps(self, entity):
+        """
+        Converts expression to standard equality form.
+
+        Returns
+        -------
+        result : LinearProgram
+
+        """
+        if isinstance(entity, list):
+            for step in entity:
+                if step:
+                    if isinstance(step, str):
+                        key = step
+                    elif isinstance(step, tuple):
+                        key = step[0]
+                    else: 
+                        raise ValueError()
+
+                    self._steps.append({
+                        'key': key,
+                        'text': render_descriptor(key, list(step[1:]))
+                    })
+        else:
+            key = entity[0] if isinstance(entity, tuple) else None
+
+            if not key:
+                if isinstance(entity, str):
+                    key = entity
+                else:
+                    raise ValueError()
+
+            self._steps.append({
+                'key': key,
+                'text': render_descriptor(key, list(entity[1:]))
+            })
+
+
+
+    def __get_free_variables(self):
+        """
+        Converts expression to standard equality form.
+
+        Returns
+        -------
+        result : LinearProgram
+
+        """
+        return list(map(lambda i: i + 1, self._free_variables))
+
+
+    
+    def __format_steps(self):
+        """
+        Converts expression to standard equality form.
+
+        Returns
+        -------
+        result : LinearProgram
+
+        """
+        return reduce((lambda previous, current: f"{previous}\n{current['text']}"), self.steps, "").strip()
+
+
+
+    def __convert_indices(self, indices, min_value=None, max_value=None):
+        """ 
+        Converts from math indexing to array indexing.
+        
+        min_value is the closed lower bound allowed for minimum index value.
+        max_value is the open upper bound allowed for minimum index value.
+
+        """
+        indices = list(map(lambda i: i - 1, indices))
+
+        if len(indices) > 0:
+            conditions = [
+                not min_value == None and min(indices) < min_value,
+                max_value and max(indices) >= max_value,
+                any(not type(i) == int for i in indices)
+            ]
+
+            if any(conditions):
+                raise IndexError()
+                
+        return indices
+
+
+
+    def __is_vector_of_size(self, x, dimension):
+        """
+        Converts expression to standard equality form.
+
+        Returns
+        -------
+        result : LinearProgram
+
+        """
+        return isinstance(x, np.ndarray) and x.ndim == 1 and x.shape[0] == dimension
+
+
+
+    def __array_like_to_list(self, array_like):
+        """
+        Converts expression to standard equality form.
+
+        Returns
+        -------
+        result : LinearProgram
+
+        """
+        if not isinstance(array_like, list) and not isinstance(array_like, np.ndarray):
+                raise ValueError()
+
+        if isinstance(array_like, np.ndarray):
+            if not array_like.ndim == 1:
+                raise ValueError()
+
+            array_like = array_like.tolist()
+
+        return array_like
+
+
+    
+    def __is_in_rref(self, arr):
+        """
+        Returns whether or not the given array is in RREF.
+
+        :param arr: An m x n matrix.
+
+        :return: A boolean value indicating if the matrix is in RREF.
+        
+        """
+        shape = arr.shape
+        row_has_leading_one = False
+        has_zero_row = False
+
+        # Check that all rows either have a leading one or are zero rows
+        # For all leading ones, check that the rest of the column is empty, then ignore rest of row
+        # Also check that all zero rows are at the bottom of the array
+        for row in range(shape[0]):
+            row_has_leading_one = False
+            for col in range(shape[1]):
+                if isclose(arr[row, col], 0):
+                    # have not found a non-zero entry yet, search rest of row
+                    continue
+
+                elif has_zero_row:
+                    # row has non-zero entries but there is a zero row above it
+                    return False
+
+                elif isclose(arr[row, col], 1):
+                    # found a leading one, check rest of column for zeros
+                    row_has_leading_one = True
+                    for r in range(shape[0]):
+                        if not r == row and not isclose(arr[r, col], 0):
+                            return False
+                    break
+
+                else:
+                    # row has non-zero entries but first number is not 1
+                    return False
+
+            if not row_has_leading_one:
+                # row was empty
+                has_zero_row = True
+                
+        return True
+
+
+    
+    def to_rref(self, arr):
+        """
+        Returns an array that has been row reduced into row reduced echelon 
+        form (RREF) using the Gauss-Jordan algorithm. 
+
+        :param arr: An m x n matrix.
+
+        :return: An m x n matrix in RREF that is row equivalent to the given matrix.
+
+        """
+        arr = arr.astype(np.floating)
+        shape = arr.shape
+        col = 0
+        for row in range(shape[0]):
+            # Get a 1 in the row,col entry
+            if not isclose(arr[row, col], 1):
+                i = 0
+                while isclose(arr[row, col], 0):
+                    # If number in row,col is 0, find a lower row with a non-zero entry
+                    # If all lower rows have a 0 in the column, move on to the next column
+                    if isclose(i + row, shape[0]):
+                        i = 0
+                        col += 1
+                        if isclose(col, shape[1]):
+                            break
+                        continue
+                    if not isclose(arr[row + i, col], 0):
+                        # Found a lower row with non-zero entry, swap rows
+                        arr[[row, row + i]] = arr[[row + i, row]]
+                        break
+                    i += 1
+                
+                if isclose(col, shape[1]):
+                    # Everything left is 0
+                    break
+
+                # Divide row by row,col entry to get a 1
+                num = arr[row, col]
+                arr[row, :] /= num
+
+            # Subtract a multiple of row from all other rows to get 0s in rest of col
+            for i in range(shape[0]):
+                if not i == row:
+                    multiple = arr[i, col] / arr[row, col]
+                    arr[i, :] -= arr[row, :] * multiple
+                        
+            col += 1
+            if isclose(col, shape[1]):
+                break
+
+        return arr
+
+
+
+    def __remove_dependent_rows(self):
+        """
+        Removes dependent rows from the constraints and returns the new values for A and b. The linear program must be in almost SEF.
+        
+        """
+        arr = np.c_[self._A, self._b]
+
+        shape = arr.shape
+
+        # iterate through rows and check each one against every other row for multiple
+        for i in range(shape[0]):
+            for j in range(shape[0]):
+                if j <= i:
+                    # Don't check row against itself or previously checked rows
+                    continue
+                
+                multiple = 0
+                duplicate = True
+                for col in range(shape[1]):
+                    if isclose(arr[i, col], 0):
+                        if isclose(arr[j, col], 0):
+                            # both zero entries, move on to next column
+                            continue
+                        # one row has a zero while other doesn't, move on to next row
+                        duplicate = False
+                        break
+                    elif isclose(arr[j, col], 0):
+                        # one row has a zero while other doesn't
+                        duplicate = False
+                        break
+                    
+                    if col == 0:
+                        multiple = arr[i, col] / arr[j, col]
+                    elif not isclose(arr[i, col] / arr[j, col], multiple):
+                        duplicate = False
+                        break
+
+                if duplicate:
+                    # duplicate row found, turn it into a zero row for removal later
+                    arr[j, :].fill(0)
+
+        new_arr = np.copy(arr)
+        for i in range(shape[0]):
+            # iterate through array backwards and remove zero rows
+            if np.count_nonzero(arr[shape[0] - 1 - i, :]) == 0:
+                new_arr = np.delete(new_arr, shape[0] - 1 - i, 0)
+
+        new_shape = new_arr.shape
+        self._b = new_arr[:, new_shape[1] - 1]
+        self._A = np.delete(new_arr, new_shape[1] - 1, 1)
+
+
+
+    @property
+    def A(self):
+        """ 
+        Gets the constraint coefficient matrix.
+
+        Returns
+        -------
+        result : 2D ndarray of float
+
+        """
+        return self._A
+
+
+
+    @property
+    def b(self):
+        """ 
+        Gets the constraint vector. 
+
+        Returns
+        -------
+        result : ndarray of float
+        
+        """
+        return self._b
+
+
+
+    @property
+    def c(self):
+        """ 
+        Gets the coefficient vector of the objective function.
+
+        Returns
+        -------
+        result : ndarray of float
+
+        """
+        return self._c
+
+
+
+    @property
+    def z(self):
+        """ 
+        Gets the constant of the objective function. 
+        
+        Returns
+        -------
+        result : int, float
+
+        """
+        return self._z
+
+
+
+    @property
+    def inequalities(self):
+        """
+        Gets the constraint inequalities.
+
+        Returns
+        -------
+        result : list of str ["=", ">=", "<="]
+
+        """
+        return self.__get_inequalities()
+
+
+
+    @property
+    def objective(self):
+        """ 
+        Gets the objective of the optimization. 
+
+        Returns
+        -------
+        result : bool
+
+        """
+        return self._objective
+
+
+
+    @property
+    def is_sef(self):
+        """ 
+        Gets whether or not the linear program is in standard equality form.
+        
+        Returns
+        -------
+        result : bool
+
+        """
+        return self._is_sef
+
+
+
+    @property
+    def steps(self):
+        """ 
+        Gets the steps of all operations since last reset. 
+        
+        Returns
+        -------
+        result : list of dict { "key" : int, "text" : str }
+
+        """
+        return self._steps
+
+
+
+    @property
+    def steps_string(self):
+        """ 
+        Gets the steps of all operations since last reset in string form. 
+        
+        Returns
+        -------
+        result : str
+
+        """
+        return self.__format_steps()
+    
+
+
+    @property
+    def free_variables(self):
+        """ 
+        Gets the free variable indices in math indexing format.
+
+        Returns
+        -------
+        result : list of int
+
+        """
+        return self.__get_free_variables()
+
+
+
+    @property
+    def is_in_rref(self):   #EXPERIMENTAL
+        """ 
+        Gets if the constraint is in RREF. Model must be in SEF. 
+        
+        Returns
+        -------
+        result : bool
+
+        """
+        #return self.__is_in_rref()